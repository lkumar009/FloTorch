--- conflicted
+++ resolved
@@ -47,24 +47,19 @@
             n_shot_prompts=exp_config_data.get('n_shot_prompts'),
             n_shot_prompt_guide=exp_config_data.get('n_shot_prompt_guide'),
             indexing_algorithm=exp_config_data.get('indexing_algorithm'),
-<<<<<<< HEAD
+            knowledge_base=exp_config_data.get('knowledge_base', False),
             eval_service=exp_config_data.get('eval_service', "ragas"), 
             eval_embedding_model=exp_config_data.get('eval_embedding_model', "amazon.titan-embed-text-v1"), #amazon.nova-pro-v1:0
             eval_retrieval_model=exp_config_data.get('eval_retrieval_model', "mistral.mixtral-8x7b-instruct-v0:1"),
-=======
-            knowledge_base=exp_config_data.get('knowledge_base', False)
->>>>>>> cd7dd588
         )
         logger.info("Processing event: %s", json.dumps(event))
 
+        # Load base configuration
+        config = Config.load_config()
 
-<<<<<<< HEAD
         evaluator = evaluate(exp_config)
         
         evaluator.perform_evaluation(experiment_id=exp_config.experiment_id)
-=======
-        evaluate(exp_config)
->>>>>>> cd7dd588
 
         return {
             "status": "success"

--- conflicted
+++ resolved
@@ -85,19 +85,6 @@
         answer_samples = []
 
         for metrics_record in metrics_records:
-<<<<<<< HEAD
-            answer_sample = SingleTurnSample(
-                user_input=metrics_record.question,
-                response=metrics_record.generated_answer,
-                reference=metrics_record.gt_answer,
-                retrieved_contexts=metrics_record.reference_contexts
-            )
-            answer_samples.append(answer_sample)
-
-        evaluation_dataset = EvaluationDataset(answer_samples)
-        metrics = evaluate(evaluation_dataset, [self.faithfulness, self.context_precision, self.aspect_critic, self.answers_relevancy, self.noise_sensitivity, self.context_recall])
-
-=======
             if self.experimental_config.knowledge_base:
                 answer_sample = SingleTurnSample(
                     user_input=metrics_record.question,
@@ -107,7 +94,7 @@
                 )
                 answer_samples.append(answer_sample)
                 evaluation_dataset = EvaluationDataset(answer_samples)
-                metrics = evaluate(evaluation_dataset, [self.faithfulness, self.context_precision, self.aspect_critic, self.answers_relevancy])
+                metrics = evaluate(evaluation_dataset, [self.faithfulness, self.context_precision, self.aspect_critic, self.answers_relevancy, self.noise_sensitivity, self.context_recall])
             
             else:
                 answer_sample = SingleTurnSample(
@@ -119,7 +106,6 @@
                 evaluation_dataset = EvaluationDataset(answer_samples)
                 metrics = evaluate(evaluation_dataset, [self.aspect_critic, self.answers_relevancy])
         
->>>>>>> cd7dd588
         return metrics
 
 

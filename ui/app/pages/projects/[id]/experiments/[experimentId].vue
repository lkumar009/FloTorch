--- conflicted
+++ resolved
@@ -64,22 +64,16 @@
   },
 ]);
 
-<<<<<<< HEAD
-=======
 const indexing_order = ref(['model', 'service', 'knowledge_base_tokens', 'bedrock_cost', 'runtime', 'ecs_cost', 'opensearch_cost', 'total_cost'])
 
->>>>>>> cd7dd588
 const overall_metadata = computed(() => {
   return experimentsData.value.overall_metadata;
 })
 
 const indexing_metadata = computed(() => {
-<<<<<<< HEAD
-=======
     // return {...experimentsData.value.indexing_metadata,
     //   order: ['model', 'service', 'knowledge_base_tokens', 'bedrock_cost', 'runtime', 'ecs_cost', 'opensearch_cost', 'total_cost']
     // }
->>>>>>> cd7dd588
   return experimentsData.value.indexing_metadata;
 })
 
@@ -199,13 +193,6 @@
                   <td colspan="2">
                     <table class="w-full">
                       <tbody>
-<<<<<<< HEAD
-                        <tr v-for="(value, key) in overall_metadata" :key="key">
-                          <td class="font-medium w-40">{{ key.split('_').join(' ').replace(/\w\S*/g, (w) => (w.replace(/^\w/, (c) => c.toUpperCase()))) }}</td>
-                          <td v-if="key.includes('time')" class="w-40">{{ useConvertSecondsToDHM(Number(value)) }}</td>
-                          <td v-else-if="key.includes('cost')" class="w-40">{{ useHumanCurrencyAmount(Number(value)) }}</td>
-                          <td v-else class="w-40">{{ value }}</td> 
-=======
                         <tr v-for="key in overall_metadata.order" :key="key">
                           <template v-if="overall_metadata[key] !== undefined">
                             <td class="font-medium w-40 break-all">{{ key === 'ecs_cost' ? 'ECS Cost' : key.split('_').join(' ').replace(/\w\S*/g, (w) => (w.replace(/^\w/, (c) => c.toUpperCase()))) }}</td>
@@ -249,13 +236,11 @@
                             <td v-else-if="key.includes('cost')" class="w-40 break-all">{{ useHumanCurrencyAmount(Number(indexing_metadata[key])) }}</td>
                             <td v-else class="w-40 break-all">{{ indexing_metadata[key] }}</td>
                           </template>
->>>>>>> cd7dd588
-                        </tr>
-                      </tbody>
-                    </table>
-                  </td>
-                </tr>
-<<<<<<< HEAD
+                        </tr>
+                      </tbody>
+                    </table>
+                  </td>
+                </tr>
               </tbody>
             </table>
           </UCard>
@@ -277,7 +262,6 @@
                         </tr>
                       </tbody>
                     </table>
-=======
                 <tr v-else-if="experimentsData?.config?.bedrock_knowledge_base">
                   <td colspan="2">
                     <div class="flex flex-col items-center justify-center py-6">
@@ -297,16 +281,15 @@
                     <div class="flex flex-col items-center justify-center py-6">
                       <p>No valid metrics are found...!</p>
                     </div>
->>>>>>> cd7dd588
-                  </td>
-                </tr>
-              </tbody>
-            </table>
-          </UCard>
-
-          <UCard class="my-5">
-            <template #header>
-              <h4 class="text-lg font-medium">Retrieval</h4>
+                  </td>
+                </tr>
+              </tbody>
+            </table>
+          </UCard>
+
+          <UCard class="my-5">
+            <template #header>
+              <h4 class="text-lg font-medium">Evaluation</h4>
             </template>
             <table class="w-full text-left">
               <tbody>
@@ -314,16 +297,6 @@
                   <td colspan="2">
                     <table class="w-full">
                       <tbody>
-<<<<<<< HEAD
-                        <tr v-for="(value, key) in retriever_metadata" :key="key">
-                          <td class="font-medium w-40">{{ key.split('_').join(' ').replace(/\w\S*/g, (w) => (w.replace(/^\w/, (c) => c.toUpperCase()))) }}</td>
-                          <td v-if="key.includes('time')" class="w-40">{{ useConvertSecondsToDHM(Number(value)) }}</td>
-                          <td v-else-if="key.includes('cost')" class="w-40">{{ useHumanCurrencyAmount(Number(value)) }}</td>
-                          <td v-else class="w-40">{{ value }}</td> 
-                        </tr>
-                      </tbody>
-                    </table>
-=======
                         <tr v-for="key in retriever_metadata.order" :key="key">
                           <template v-if="retriever_metadata[key] !== undefined">
                             <td class="font-medium w-40 break-all">{{ key === 'ecs_cost' ? 'ECS Cost' : key.split('_').join(' ').replace(/\w\S*/g, (w) => (w.replace(/^\w/, (c) => c.toUpperCase()))) }}</td>
@@ -341,16 +314,30 @@
                     <div class="flex flex-col items-center justify-center py-6">
                       <p>No valid metrics are found...!</p>
                     </div>
->>>>>>> cd7dd588
-                  </td>
-                </tr>
-              </tbody>
-            </table>
-          </UCard>
-
-          <UCard class="my-5">
-            <template #header>
-<<<<<<< HEAD
+                  </td>
+                </tr>
+              </tbody>
+            </table>
+          </UCard>
+
+          <UCard class="my-5">
+            <template #header>
+              <h4 class="text-lg font-medium">Inferencing</h4>
+            </template>
+            <table class="w-full text-left">
+              <tbody>
+                <tr>
+                  <td class="font-medium w-40">Indexing Embedded Tokens</td>
+                  <td class="w-40">
+                    {{ experimentsData?.index_embed_tokens || 'NA' }}
+                  </td>
+                </tr>
+              </tbody>
+            </table>
+          </UCard>
+
+          <UCard class="my-5">
+            <template #header>
               <h4 class="text-lg font-medium">Evaluation</h4>
             </template>
             <table class="w-full text-left">
@@ -359,89 +346,6 @@
                   <td colspan="2">
                     <table class="w-full">
                       <tbody>
-                        <tr v-for="(value, key) in evaluation_metadata" :key="key">
-                          <td class="font-medium w-40">{{ key.split('_').join(' ').replace(/\w\S*/g, (w) => (w.replace(/^\w/, (c) => c.toUpperCase()))) }}</td>
-                          <td v-if="key.includes('time')" class="w-40">{{ useConvertSecondsToDHM(Number(value)) }}</td>
-                          <td v-else-if="key.includes('cost')" class="w-40">{{ useHumanCurrencyAmount(Number(value)) }}</td>
-                          <td v-else class="w-40">{{ value }}</td> 
-=======
-              <h4 class="text-lg font-medium">Inferencing</h4>
-            </template>
-            <table class="w-full text-left">
-              <tbody>
-                <tr v-if="inferencer_metadata">
-                  <td colspan="2">
-                    <table class="w-full">
-                      <tbody>
-                        <tr v-for="key in inferencer_metadata.order" :key="key">
-                          <template v-if="inferencer_metadata[key] !== undefined">
-                            <td class="font-medium w-40 break-all">{{ key === 'ecs_cost' ? 'ECS Cost' : key.split('_').join(' ').replace(/\w\S*/g, (w) => (w.replace(/^\w/, (c) => c.toUpperCase()))) }}</td>
-                          <td v-if="key.includes('time') || key.includes('latency')" class="w-40 break-all">{{ useConvertSecondsToDHM(Number(inferencer_metadata[key])) }}</td>
-                            <td v-else-if="key.includes('cost')" class="w-40 break-all">{{ useHumanCurrencyAmount(Number(inferencer_metadata[key])) }}</td>
-                            <td v-else class="w-40 break-all">{{ inferencer_metadata[key] }}</td> 
-                          </template>
->>>>>>> cd7dd588
-                        </tr>
-                      </tbody>
-                    </table>
-                  </td>
-                </tr>
-<<<<<<< HEAD
-              </tbody>
-            </table>
-          </UCard>
-
-          <UCard class="my-5">
-            <template #header>
-              <h4 class="text-lg font-medium">Inferencer</h4>
-            </template>
-            <table class="w-full text-left">
-              <tbody>
-                <tr v-if="inferencer_metadata">
-                  <td colspan="2">
-                    <table class="w-full">
-                      <tbody>
-                        <tr v-for="(value, key) in inferencer_metadata" :key="key">
-                          <td class="font-medium w-40">{{ key.split('_').join(' ').replace(/\w\S*/g, (w) => (w.replace(/^\w/, (c) => c.toUpperCase()))) }}</td>
-                          <td v-if="key.includes('time')" class="w-40">{{ useConvertSecondsToDHM(Number(value)) }}</td>
-                          <td v-else-if="key.includes('cost')" class="w-40">{{ useHumanCurrencyAmount(Number(value)) }}</td>
-                          <td v-else class="w-40">{{ value }}</td> 
-                        </tr>
-                      </tbody>
-                    </table>
-=======
-                <tr v-else>
-                  <td colspan="2">
-                    <div class="flex flex-col items-center justify-center py-6">
-                      <p>No valid metrics are found...!</p>
-                    </div>
->>>>>>> cd7dd588
-                  </td>
-                </tr>
-              </tbody>
-            </table>
-          </UCard>
-
-          <UCard class="my-5">
-            <template #header>
-              <h4 class="text-lg font-medium">Evaluation</h4>
-            </template>
-            <table class="w-full text-left">
-              <tbody>
-                <tr v-if="evaluation_metadata">
-                  <td colspan="2">
-                    <table class="w-full">
-                      <tbody>
-<<<<<<< HEAD
-                        <tr v-for="(value, key) in evaluation_metadata" :key="key">
-                          <td class="font-medium w-40">{{ key.split('_').join(' ').replace(/\w\S*/g, (w) => (w.replace(/^\w/, (c) => c.toUpperCase()))) }}</td>
-                          <td v-if="key.includes('time')" class="w-40">{{ useConvertSecondsToDHM(Number(value)) }}</td>
-                          <td v-else-if="key.includes('cost')" class="w-40">{{ useHumanCurrencyAmount(Number(value)) }}</td>
-                          <td v-else class="w-40">{{ value }}</td> 
-                        </tr>
-                      </tbody>
-                    </table>
-=======
                         <tr v-for="key in evaluation_metadata.order" :key="key">
                           <template v-if="evaluation_metadata[key] !== undefined">
                             <td class="font-medium w-40 break-all">{{ key === 'ecs_cost' ? 'ECS Cost' : key.split('_').join(' ').replace(/\w\S*/g, (w) => (w.replace(/^\w/, (c) => c.toUpperCase()))) }}</td>
@@ -459,7 +363,6 @@
                     <div class="flex flex-col items-center justify-center py-6">
                       <p>No valid metrics are found...!</p>
                     </div>
->>>>>>> cd7dd588
                   </td>
                 </tr>
               </tbody>

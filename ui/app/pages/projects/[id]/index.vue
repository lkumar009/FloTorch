--- conflicted
+++ resolved
@@ -40,11 +40,7 @@
   <Breadcumb />
   <UCard v-if="project?.status !== 'not_started'">
     <template #header>
-<<<<<<< HEAD
-      <h2 class="text-xl font-medium">Running Experiments {{ experiments?.length > 0 ? "("+experiments?.length+")" : "" }}</h2>
-=======
       <h2 class="text-xl font-medium">Experiments {{ experiments?.length > 0 ? "("+experiments?.length+")" : "" }}</h2>
->>>>>>> cd7dd588
     </template>
     <div v-if="isLoading" class="flex justify-center items-center h-24">
       Loading experiments...

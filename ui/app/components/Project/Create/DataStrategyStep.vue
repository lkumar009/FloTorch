<script setup lang="ts">
import type { FormSubmitEvent } from "@nuxt/ui";
import { useQuery, useMutation } from "@tanstack/vue-query";

const modelValue = defineModel<ProjectCreateDataStrategy>({
  default: () => {
    return {};
  },
});

// const { data: presignedUploadUrl } = useQuery({
//   queryKey: ["presignedUploadUrl"],
//   queryFn: () => usePresignedUploadUrl(),
// })

const presignedUploadUrl = ref();

const {
  mutateAsync: getPresignedUploadUrl,
  isPending: isFetchingPresignedUploadUrl,
} = useMutation({
  mutationFn: async (uuid: string) => {
    const response = await usePresignedUploadUrl(uuid);
    presignedUploadUrl.value = response;
    return response;
  },
});

onMounted(() => {
  getPresignedUploadUrl(props.fileUploadId as string);
});

const props = withDefaults(
  defineProps<{
    showBackButton?: boolean;
    nextButtonLabel?: string;
    fileUploadId?: string;
    kbFilesUploadedData?: string[];
  }>(),
  {
    showBackButton: true,
    nextButtonLabel: "Next",
  }
);

const kb_data_uploadedFiles = ref();
const fetchKbFiles = (files: String[]) => {
  kb_data_uploadedFiles.value = files;
  emits("kbFilesUpload", files);
};

const state = reactive<Partial<ProjectCreateDataStrategy>>({
  name: modelValue.value?.name || undefined,
  region: modelValue.value?.region || undefined,
  kb_model: modelValue.value?.kb_model || undefined,
  kb_data: modelValue.value?.kb_data || undefined,
  gt_data: modelValue.value?.gt_data || undefined,
  // kb_data_uploadedFiles: modelValue.value?.kb_data_uploadedFiles || undefined,
});

const emits = defineEmits(["next", "previous", "kbFilesUpload"]);

const onSubmit = (event: FormSubmitEvent<ProjectCreateDataStrategy>) => {
    modelValue.value = event.data;
  emits("next");
};

const meta = useKnowledgeBaseModel();

const updateKbModels = (event: any) => {
  state.kb_data = event.value;
};

const resetKbModel = (event: any) => {
  if(state.kb_model === 'none'){
    state.kb_data = "none"
  }else{
  state.kb_data = [];
  }
};
</script>

<template>
  <UForm
    :schema="ProjectCreateDataStrategySchema"
    :state="state"
    :validate-on="['input']"
    @submit="onSubmit"
  >
    <UFormField id="name" name="name" label="Project Name" required>
      <UInput v-model="state.name" type="text" />
      <template #hint>
        <FieldTooltip field-name="name" />
      </template>
    </UFormField>
    <UFormField id="region" name="region" label="Region" required>
      <RegionSelect v-model="state.region" />
      <template #hint>
        <FieldTooltip field-name="region" />
      </template>
    </UFormField>

    <UFormField
      id="kb_model"
      name="kb_model"
      label="Select Knowledge Base Type"
      required
    >
      <USelectMenu
        :items="meta.kb_model"
        v-model="state.kb_model"
        class="w-full"
        value-key="value"
        @change="resetKbModel"
        
      />
      <template #hint>
        <FieldTooltip field-name="kb_model" />
      </template>
<<<<<<< HEAD
       <div v-if="state.kb_model && state.kb_model !== 'default-upload'" class="my-2" >
=======
       <div v-if="state.kb_model && state.kb_model !== 'default-upload' &&  state.kb_model !=='none'" class="my-2" >
>>>>>>> cd7dd588
          <ULink class="text-blue-500 hover:underline" target="_blank" raw :to="`https://${state.region}.console.aws.amazon.com/bedrock/home?region=${state.region}#/knowledge-bases`" active-class="font-bold" inactive-class="text-[var(--ui-text-muted)]">Create Bedrock Knowledge Bases</ULink>
        </div>
    </UFormField>
      <p v-if="state.kb_model && state.kb_model !== 'default-upload' &&  state.kb_model !=='none'" class="text-blue-500">[Note]: Indexing Strategy step will be skipped if Bedrock Knowledge Bases is selected </p>
      <p v-if="state.kb_model && state.kb_model !== 'default-upload' &&  state.kb_model ==='none'" class="text-blue-500">[Note]: Indexing Strategy step will be skipped if you don't select any Knowledge Base Type </p>


    <template v-if="state.kb_model && state.kb_model === 'default-upload' && state.kb_model !== 'none'">
      <UFormField
        id="kb_data"
        name="kb_data"
        label="Knowledge Base Data"
      >
      <template #hint>
          <FieldTooltip field-name="kb_data" />
        </template>
        <FileUploadKb
          @kbFiles="fetchKbFiles"
          :kbFilesUploaded="props.kbFilesUploadedData"
          :file-upload-id="fileUploadId"
          key="kb_data"
          v-model="state.kb_data"
          accept="application/pdf"
        /> 
      </UFormField>
    </template>
    <template v-if="state.kb_model && state.kb_model !== 'default-upload' && state.kb_model !== 'none'">
        <FetchKbModels
          @kbModels="updateKbModels"
          v-model="state.kb_data"
          key="kb_data"
          :selectedValue="state.kb_data"
          :region="state.region"
        />

    </template>
    <UFormField id="gt_data" name="gt_data" label="Ground Truth Data" required>
      <FileUpload
        v-if="presignedUploadUrl?.gt_data"
        key="gt_data"
        v-model="state.gt_data"
        accept="application/json"
        :data="presignedUploadUrl.gt_data"
      />
      <template #hint>
        <FieldTooltip field-name="gt_data" />
      </template>
    </UFormField>
    <div class="flex justify-between items-center w-full mt-6">
      <div>
        <UButton
          v-if="showBackButton"
          type="button"
          icon="i-lucide-arrow-left"
          label="Back"
          variant="outline"
          @click.prevent="emits('previous')"
        />
      </div>
      <div>
        <UButton
          trailing-icon="i-lucide-arrow-right"
          :label="nextButtonLabel"
          type="submit"
        />
      </div>
    </div>
  </UForm>
</template><|MERGE_RESOLUTION|>--- conflicted
+++ resolved
@@ -117,11 +117,7 @@
       <template #hint>
         <FieldTooltip field-name="kb_model" />
       </template>
-<<<<<<< HEAD
-       <div v-if="state.kb_model && state.kb_model !== 'default-upload'" class="my-2" >
-=======
        <div v-if="state.kb_model && state.kb_model !== 'default-upload' &&  state.kb_model !=='none'" class="my-2" >
->>>>>>> cd7dd588
           <ULink class="text-blue-500 hover:underline" target="_blank" raw :to="`https://${state.region}.console.aws.amazon.com/bedrock/home?region=${state.region}#/knowledge-bases`" active-class="font-bold" inactive-class="text-[var(--ui-text-muted)]">Create Bedrock Knowledge Bases</ULink>
         </div>
     </UFormField>

--- conflicted
+++ resolved
@@ -139,21 +139,12 @@
         CostComputeRepositoryUri: !GetAtt ECRRepositoryStack.Outputs.CostComputeRepositoryURI
         PublicSubnet1: !GetAtt VPCStack.Outputs.PublicSubnet1
         PrivateSubnet1: !GetAtt VPCStack.Outputs.PrivateSubnet1
-<<<<<<< HEAD
         IndexingImageTag: "2.0.1"
         RetrieverImageTag: "2.0.1"
         AppImageTag: "2.0.1"
         EvaluationImageTag: "2.0.1"
         RuntimeImageTag: "2.0.1"
         AiImageTag: "2.0.1"
-=======
-        IndexingImageTag: "2.0.0"
-        RetrieverImageTag: "2.0.0"
-        AppImageTag: "2.0.0"
-        EvaluationImageTag: "2.0.0"
-        RuntimeImageTag: "2.0.0"
-        CostComputeImageTag: "2.0.0"
->>>>>>> 33c08628
 
   ECSStack:
     Type: AWS::CloudFormation::Stack
